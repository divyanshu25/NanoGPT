--- conflicted
+++ resolved
@@ -17,11 +17,7 @@
 def run_trainer():
     ddp = int(os.environ.get("RANK", -1)) != -1
     if ddp:
-<<<<<<< HEAD
-        print("Initializing DDP")
-=======
         print(f"Initializing DDP at rank: {os.environ['RANK']}")
->>>>>>> 04811559
         assert (
             torch.cuda.is_available()
         ), "CUDA is not available"  # check if cuda is available
@@ -55,9 +51,6 @@
     if ddp:
         destroy_process_group()  # destroy process group
 
-<<<<<<< HEAD
-=======
 
->>>>>>> 04811559
 if __name__ == "__main__":
     run_trainer()