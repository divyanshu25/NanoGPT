--- conflicted
+++ resolved
@@ -40,10 +40,6 @@
         # Optional: Compile model for faster training (commented out to avoid warnings)
         # Use "reduce-overhead" mode instead of "default" to avoid SM warnings on consumer hardware
         self.model = torch.compile(self.model)
-<<<<<<< HEAD
-        print(f"Model initialized on device: {self.device}")
-=======
->>>>>>> 04811559
         if self.ddp:
             self.model = torch.nn.parallel.DistributedDataParallel(
                 self.model, device_ids=[self.ddp_local_rank]
@@ -51,11 +47,7 @@
         raw_model = self.model.module if self.ddp else self.model
         # print(f"Raw model initialized on device: {raw_model.device}")
 
-<<<<<<< HEAD
-       
-=======
         self.raw_model = self.model.module if self.ddp else self.model
->>>>>>> 04811559
 
         # Training hyperparameters
         self.num_epochs = 1  # Number of complete passes through the dataset
@@ -103,11 +95,7 @@
         # )
 
         # Initialize optimizer with AdamW and weight decay for regularization
-<<<<<<< HEAD
-        self.optimzer = raw_model.configure_optimizers(
-=======
         self.optimzer = self.raw_model.configure_optimizers(
->>>>>>> 04811559
             learning_rate=self.max_learning_rate, weight_decay=0.10, device=self.device
         )
 
